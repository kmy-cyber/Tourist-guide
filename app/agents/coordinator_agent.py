"""
Agente coordinador que orquesta la interacción entre agentes especializados.
"""
from typing import Any, Dict, List, Optional, Type
from .base_agent import BaseAgent
from .interfaces import (
    IAgent, ICoordinatorAgent, AgentContext, AgentType,
    IKnowledgeAgent, IWeatherAgent, ILocationAgent, ILLMAgent, IUIAgent
)

class CoordinatorAgent(BaseAgent, ICoordinatorAgent):
    """
    Agente coordinador del sistema.
    Orquesta la interacción entre los diferentes agentes especializados.
    """
    
    def __init__(self, data_dir: str):
        """
        Inicializa el agente coordinador.
        
        Args:
            data_dir: Directorio base para los datos
        """
        super().__init__(AgentType.COORDINATOR)
        self.data_dir = data_dir
        self.agents: Dict[AgentType, IAgent] = {}
        
    def register_agent(self, agent: IAgent) -> None:
        """
        Registra un nuevo agente en el sistema.
        
        Args:
            agent: Agente a registrar
        """
        self.agents[agent.agent_type] = agent
        
        # Si es un agente de ubicación, establecer referencia al coordinador
        if hasattr(agent, 'set_coordinator'):
            agent.set_coordinator(self)
            
        self.logger.info(f"Registered agent: {agent.agent_type.name}")
        
    def get_agent(self, agent_type: AgentType) -> Optional[IAgent]:
        """
        Obtiene un agente por su tipo.
        
        Args:
            agent_type: Tipo de agente a buscar
            
        Returns:
            El agente si existe, None en caso contrario
        """
        return self.agents.get(agent_type)
        
    async def initialize(self) -> None:
        """Inicializa todos los agentes registrados"""
        initialization_order = [
<<<<<<< HEAD
            AgentType.USER,
            AgentType.KNOWLEDGE,
            AgentType.PLANNER,  # Planner debe inicializarse antes de LLM
=======
            AgentType.KNOWLEDGE,
>>>>>>> 490697e4
            AgentType.LLM, 
            AgentType.LOCATION,  # Location agent debe inicializarse antes de ser usado
            AgentType.WEATHER,
            AgentType.UI,
            AgentType.COORDINATOR
        ]
        
        # Inicializar en orden específico
        for agent_type in initialization_order:
            if agent := self.agents.get(agent_type):
                try:
                    await agent.initialize()
                    self.logger.info(f"Initialized agent: {agent_type.name}")
                except Exception as e:
                    self.logger.error(f"Failed to initialize agent {agent_type.name}: {str(e)}")
        
        # Inicializar cualquier agente restante
        for agent_type, agent in self.agents.items():
            if agent_type not in initialization_order:
                try:
                    await agent.initialize()
                    self.logger.info(f"Initialized remaining agent: {agent_type.name}")
                except Exception as e:
                    self.logger.error(f"Failed to initialize remaining agent {agent_type.name}: {str(e)}")
            
    async def cleanup(self) -> None:
        """Limpia recursos de todos los agentes"""
        for agent_type, agent in self.agents.items():
            try:
                await agent.cleanup()
                self.logger.info(f"Cleaned up agent: {agent_type.name}")
            except Exception as e:
                self.logger.error(f"Failed to cleanup agent {agent_type.name}: {str(e)}")

    async def process(self, context: AgentContext) -> AgentContext:
        """
        Procesa una consulta coordinando múltiples agentes en el orden optimizado.
        
        Flujo de procesamiento:
        1. Buscar conocimiento relevante
        2. Generar respuesta con LLM usando el conocimiento encontrado
        3. Extraer ubicaciones de la respuesta generada por el LLM
        4. Obtener información del clima para las ubicaciones encontradas
        5. Actualizar la interfaz de usuario
        
        Args:
            context: Contexto con la consulta
            
        Returns:
            Contexto actualizado con la respuesta y toda la información
        """
        try:
            self.logger.info(f"Processing query: {context.query[:100]}...")
<<<<<<< HEAD

            # 0. USER: Procesar contexto de usuario PRIMERO
            if user_agent := self.get_agent(AgentType.USER):
                self.logger.info("Processing with User Agent...")
                context = await user_agent.process(context)
                if context.error:
                    self.logger.warning(f"User agent error: {context.error}")
                    context.error = None  # No es crítico
                else: 
                    user_context = context.metadata.get("user_context", {})
                    user_profile = user_context.get("profile", {})
                    user_name = user_profile.get("name", "usuario")
                    self.logger.info(f"User context processed for: {user_name}")
            else:
                self.logger.warning("User agent not available")
=======
>>>>>>> 490697e4
            
            # 1. CONOCIMIENTO: Buscar información relevante en la base de conocimiento
            if knowledge_agent := self.get_agent(AgentType.KNOWLEDGE):
                self.logger.info("Processing with Knowledge Agent...")
                context = await knowledge_agent.process(context)
                if context.error:
                    self.logger.warning(f"Knowledge agent error: {context.error}")
                else:
                    knowledge_count = len(context.metadata.get("knowledge", []))
                    self.logger.info(f"Knowledge agent found {knowledge_count} relevant items")
            else:
                self.logger.warning("Knowledge agent not available")
<<<<<<< HEAD
            
            #2. PLANEACIÓN: Procesar el contexto para determinar si se requiere planificación
            if planner_agent := self.get_agent(AgentType.PLANNER):
                context = await planner_agent.process(context)
                
            # 3. LLM: Generar respuesta usando el conocimiento recopilado
=======
                
            # 2. LLM: Generar respuesta usando el conocimiento recopilado
>>>>>>> 490697e4
            if llm_agent := self.get_agent(AgentType.LLM):
                self.logger.info("Generating response with LLM Agent...")
                context = await llm_agent.process(context)
                if context.error:
                    self.logger.error(f"LLM agent error: {context.error}")
                    return context
                else:
                    response_length = len(context.response) if context.response else 0
                    self.logger.info(f"LLM generated response ({response_length} chars)")
            else:
                self.logger.error("LLM agent not available - cannot generate response")
                self.set_error(context, "LLM agent not available")
                return context
                
<<<<<<< HEAD
            # 4. UBICACIONES: Extraer ubicaciones de la respuesta generada por LLM
=======
            # 3. UBICACIONES: Extraer ubicaciones de la respuesta generada por LLM
>>>>>>> 490697e4
            if context.response and (location_agent := self.get_agent(AgentType.LOCATION)):
                self.logger.info("Extracting locations from LLM response...")
                context = await location_agent.process(context)
                if context.error:
                    self.logger.warning(f"Location agent error: {context.error}")
                    # No retornamos aquí porque el error de ubicaciones no es crítico
                    context.error = None  # Limpiamos el error para continuar
                else:
                    location_count = len(context.locations)
                    self.logger.info(f"Location agent found {location_count} locations")
            else:
                if not context.response:
                    self.logger.warning("No response available for location extraction")
                else:
                    self.logger.warning("Location agent not available")
                
<<<<<<< HEAD
            # 5. CLIMA: Obtener información del clima para ubicaciones encontradas
=======
            # 4. CLIMA: Obtener información del clima para ubicaciones encontradas
>>>>>>> 490697e4
            if context.locations and (weather_agent := self.get_agent(AgentType.WEATHER)):
                self.logger.info("Getting weather information for locations...")
                context = await weather_agent.process(context)
                if context.error:
                    self.logger.warning(f"Weather agent error: {context.error}")
                    context.error = None  # Limpiamos el error para continuar
                else:
                    weather_count = len(context.weather_info)
                    self.logger.info(f"Weather agent found info for {weather_count} locations")
            else:
                if not context.locations:
                    self.logger.info("No locations found for weather lookup")
                else:
                    self.logger.warning("Weather agent not available")
                
<<<<<<< HEAD
            # 6. UI: Actualizar interfaz de usuario con toda la información
=======
            # 5. UI: Actualizar interfaz de usuario con toda la información
>>>>>>> 490697e4
            if ui_agent := self.get_agent(AgentType.UI):
                self.logger.info("Updating UI with processed information...")
                context = await ui_agent.process(context)
                if context.error:
                    self.logger.warning(f"UI agent error: {context.error}")
                    context.error = None  # Error de UI no es crítico
            else:
                self.logger.warning("UI agent not available")
<<<<<<< HEAD
            
            # 7. USER: Guardar interacción en historial del usuario
            if user_agent := self.get_agent(AgentType.USER):
                user_id = context.metadata.get('user_id', 'anonymous')
                if context.query and context.response:
                    await user_agent.save_interaction(user_id, context.query, context.response)
                    self.logger.info("Interaction saved to user history")
=======
>>>>>>> 490697e4
                
            # Registro final del estado del contexto
            self.logger.info(f"Processing completed - Confidence: {context.confidence:.2f}")
            self.logger.info(f"Final state: Response={bool(context.response)}, "
                           f"Locations={len(context.locations)}, "
                           f"Weather={len(context.weather_info)}, "
                           f"Sources={len(context.sources)}")
            
            return context
            
        except Exception as e:
            error_msg = f"Critical error in coordinator: {str(e)}"
            self.logger.error(error_msg, exc_info=True)
            self.set_error(context, error_msg)
            return context
            
    async def get_response(self, query: str) -> AgentContext:
        """
        Procesa una consulta completa y retorna el contexto con la respuesta.
        
        Args:
            query: Consulta del usuario
            
        Returns:
            Contexto con la respuesta y toda la información recopilada
        """
        if not query or not query.strip():
            context = AgentContext(query=query or "")
            self.set_error(context, "Empty query provided")
            return context
            
        context = AgentContext(query=query.strip())
        self.logger.info(f"Starting new query processing: {query[:50]}...")
        
        try:
            processed_context = await self.process(context)
            
            # Validación final
            if not processed_context.response and not processed_context.error:
                self.set_error(processed_context, "No response generated and no error set")
                
            return processed_context
            
        except Exception as e:
            error_msg = f"Unexpected error in get_response: {str(e)}"
            self.logger.error(error_msg, exc_info=True)
            self.set_error(context, error_msg)
            return context
    
    def get_agent_status(self) -> Dict[str, bool]:
        """
        Obtiene el estado de disponibilidad de todos los agentes.
        
        Returns:
            Diccionario con el estado de cada tipo de agente
        """
        return {
            agent_type.name: agent_type in self.agents 
            for agent_type in AgentType
        }
    
    async def health_check(self) -> Dict[str, Any]:
        """
        Realiza una verificación de salud de todos los agentes.
        
        Returns:
            Diccionario con información de salud del sistema
        """
        health_info = {
            "coordinator": True,
            "agents": {}
        }
        
        for agent_type, agent in self.agents.items():
            try:
                # Verificación básica - el agente responde
                if hasattr(agent, 'agent_type'):
                    health_info["agents"][agent_type.name] = True
                else:
                    health_info["agents"][agent_type.name] = False
            except Exception as e:
                health_info["agents"][agent_type.name] = False
                self.logger.error(f"Health check failed for {agent_type.name}: {str(e)}")
        
<<<<<<< HEAD
        return health_info
    
    def _enrich_context_with_itinerary(self, context: AgentContext):
        """Enriquece el contexto con información del itinerario para el LLM"""
        if not context.itinerary:
            return

        # Extraer todas las ubicaciones del itinerario
        itinerary_locations = []
        for day in context.itinerary["days"]:
            for activity in day["activities"]:
                location = activity.get("location", {})
                if location.get("name"):
                    itinerary_locations.append({
                        "name": location["name"],
                        "lat": location.get("latitude"),
                        "lon": location.get("longitude"),
                        "type": "itinerary_location"
                    })

        # Añadir al contexto para que otros agentes las procesen
        context.locations.extend(itinerary_locations)

        # Añadir metadatos para el LLM
        context.metadata["itinerary_summary"] = {
            "total_days": len(context.itinerary["days"]),
            "total_cost": context.itinerary["total_cost"],
            "total_activities": sum(len(day["activities"]) for day in context.itinerary["days"])
        }
        """Enriquece el contexto con información del itinerario para el LLM"""
        if not context.itinerary:
            return
        # Extraer todas las ubicaciones del itinerario
        itinerary_locations = []
        for day in context.itinerary["days"]:
            for activity in day["activities"]:
                location = activity.get("location", {})
                if location.get("name"):
                    itinerary_locations.append({
                        "name": location["name"],
                        "lat": location.get("latitude"),
                        "lon": location.get("longitude"),
                        "type": "itinerary_location"
                    })
        # Añadir al contexto para que otros agentes las procesen
        context.locations.extend(itinerary_locations)
        # Añadir metadatos para el LLM
        context.metadata["itinerary_summary"] = {
            "total_days": len(context.itinerary["days"]),
            "total_cost": context.itinerary["total_cost"],
            "total_activities": sum(len(day["activities"]) for day in context.itinerary["days"])
        }
=======
        return health_info
>>>>>>> 490697e4
<|MERGE_RESOLUTION|>--- conflicted
+++ resolved
@@ -1,6 +1,7 @@
 """
 Agente coordinador que orquesta la interacción entre agentes especializados.
 """
+from typing import Any, Dict, List, Optional, Type
 from typing import Any, Dict, List, Optional, Type
 from .base_agent import BaseAgent
 from .interfaces import (
@@ -38,6 +39,11 @@
         if hasattr(agent, 'set_coordinator'):
             agent.set_coordinator(self)
             
+        
+        # Si es un agente de ubicación, establecer referencia al coordinador
+        if hasattr(agent, 'set_coordinator'):
+            agent.set_coordinator(self)
+            
         self.logger.info(f"Registered agent: {agent.agent_type.name}")
         
     def get_agent(self, agent_type: AgentType) -> Optional[IAgent]:
@@ -55,13 +61,9 @@
     async def initialize(self) -> None:
         """Inicializa todos los agentes registrados"""
         initialization_order = [
-<<<<<<< HEAD
             AgentType.USER,
             AgentType.KNOWLEDGE,
             AgentType.PLANNER,  # Planner debe inicializarse antes de LLM
-=======
-            AgentType.KNOWLEDGE,
->>>>>>> 490697e4
             AgentType.LLM, 
             AgentType.LOCATION,  # Location agent debe inicializarse antes de ser usado
             AgentType.WEATHER,
@@ -95,6 +97,12 @@
                 self.logger.info(f"Cleaned up agent: {agent_type.name}")
             except Exception as e:
                 self.logger.error(f"Failed to cleanup agent {agent_type.name}: {str(e)}")
+        for agent_type, agent in self.agents.items():
+            try:
+                await agent.cleanup()
+                self.logger.info(f"Cleaned up agent: {agent_type.name}")
+            except Exception as e:
+                self.logger.error(f"Failed to cleanup agent {agent_type.name}: {str(e)}")
 
     async def process(self, context: AgentContext) -> AgentContext:
         """
@@ -106,16 +114,24 @@
         3. Extraer ubicaciones de la respuesta generada por el LLM
         4. Obtener información del clima para las ubicaciones encontradas
         5. Actualizar la interfaz de usuario
+        Procesa una consulta coordinando múltiples agentes en el orden optimizado.
+        
+        Flujo de procesamiento:
+        1. Buscar conocimiento relevante
+        2. Generar respuesta con LLM usando el conocimiento encontrado
+        3. Extraer ubicaciones de la respuesta generada por el LLM
+        4. Obtener información del clima para las ubicaciones encontradas
+        5. Actualizar la interfaz de usuario
         
         Args:
             context: Contexto con la consulta
             
         Returns:
+            Contexto actualizado con la respuesta y toda la información
             Contexto actualizado con la respuesta y toda la información
         """
         try:
             self.logger.info(f"Processing query: {context.query[:100]}...")
-<<<<<<< HEAD
 
             # 0. USER: Procesar contexto de usuario PRIMERO
             if user_agent := self.get_agent(AgentType.USER):
@@ -131,12 +147,11 @@
                     self.logger.info(f"User context processed for: {user_name}")
             else:
                 self.logger.warning("User agent not available")
-=======
->>>>>>> 490697e4
             
             # 1. CONOCIMIENTO: Buscar información relevante en la base de conocimiento
             if knowledge_agent := self.get_agent(AgentType.KNOWLEDGE):
                 self.logger.info("Processing with Knowledge Agent...")
+                self.logger.info("Processing with Knowledge Agent...")
                 context = await knowledge_agent.process(context)
                 if context.error:
                     self.logger.warning(f"Knowledge agent error: {context.error}")
@@ -145,18 +160,14 @@
                     self.logger.info(f"Knowledge agent found {knowledge_count} relevant items")
             else:
                 self.logger.warning("Knowledge agent not available")
-<<<<<<< HEAD
             
             #2. PLANEACIÓN: Procesar el contexto para determinar si se requiere planificación
             if planner_agent := self.get_agent(AgentType.PLANNER):
                 context = await planner_agent.process(context)
                 
             # 3. LLM: Generar respuesta usando el conocimiento recopilado
-=======
-                
-            # 2. LLM: Generar respuesta usando el conocimiento recopilado
->>>>>>> 490697e4
             if llm_agent := self.get_agent(AgentType.LLM):
+                self.logger.info("Generating response with LLM Agent...")
                 self.logger.info("Generating response with LLM Agent...")
                 context = await llm_agent.process(context)
                 if context.error:
@@ -169,12 +180,18 @@
                 self.logger.error("LLM agent not available - cannot generate response")
                 self.set_error(context, "LLM agent not available")
                 return context
-                
-<<<<<<< HEAD
+                if context.error:
+                    self.logger.error(f"LLM agent error: {context.error}")
+                    return context
+                else:
+                    response_length = len(context.response) if context.response else 0
+                    self.logger.info(f"LLM generated response ({response_length} chars)")
+            else:
+                self.logger.error("LLM agent not available - cannot generate response")
+                self.set_error(context, "LLM agent not available")
+                return context
+                
             # 4. UBICACIONES: Extraer ubicaciones de la respuesta generada por LLM
-=======
-            # 3. UBICACIONES: Extraer ubicaciones de la respuesta generada por LLM
->>>>>>> 490697e4
             if context.response and (location_agent := self.get_agent(AgentType.LOCATION)):
                 self.logger.info("Extracting locations from LLM response...")
                 context = await location_agent.process(context)
@@ -191,13 +208,10 @@
                 else:
                     self.logger.warning("Location agent not available")
                 
-<<<<<<< HEAD
             # 5. CLIMA: Obtener información del clima para ubicaciones encontradas
-=======
-            # 4. CLIMA: Obtener información del clima para ubicaciones encontradas
->>>>>>> 490697e4
             if context.locations and (weather_agent := self.get_agent(AgentType.WEATHER)):
                 self.logger.info("Getting weather information for locations...")
+                self.logger.info("Getting weather information for locations...")
                 context = await weather_agent.process(context)
                 if context.error:
                     self.logger.warning(f"Weather agent error: {context.error}")
@@ -211,20 +225,16 @@
                 else:
                     self.logger.warning("Weather agent not available")
                 
-<<<<<<< HEAD
             # 6. UI: Actualizar interfaz de usuario con toda la información
-=======
-            # 5. UI: Actualizar interfaz de usuario con toda la información
->>>>>>> 490697e4
             if ui_agent := self.get_agent(AgentType.UI):
                 self.logger.info("Updating UI with processed information...")
+                self.logger.info("Updating UI with processed information...")
                 context = await ui_agent.process(context)
                 if context.error:
                     self.logger.warning(f"UI agent error: {context.error}")
                     context.error = None  # Error de UI no es crítico
             else:
                 self.logger.warning("UI agent not available")
-<<<<<<< HEAD
             
             # 7. USER: Guardar interacción en historial del usuario
             if user_agent := self.get_agent(AgentType.USER):
@@ -232,8 +242,6 @@
                 if context.query and context.response:
                     await user_agent.save_interaction(user_id, context.query, context.response)
                     self.logger.info("Interaction saved to user history")
-=======
->>>>>>> 490697e4
                 
             # Registro final del estado del contexto
             self.logger.info(f"Processing completed - Confidence: {context.confidence:.2f}")
@@ -246,12 +254,14 @@
             
         except Exception as e:
             error_msg = f"Critical error in coordinator: {str(e)}"
+            error_msg = f"Critical error in coordinator: {str(e)}"
             self.logger.error(error_msg, exc_info=True)
             self.set_error(context, error_msg)
             return context
             
     async def get_response(self, query: str) -> AgentContext:
         """
+        Procesa una consulta completa y retorna el contexto con la respuesta.
         Procesa una consulta completa y retorna el contexto con la respuesta.
         
         Args:
@@ -318,7 +328,6 @@
                 health_info["agents"][agent_type.name] = False
                 self.logger.error(f"Health check failed for {agent_type.name}: {str(e)}")
         
-<<<<<<< HEAD
         return health_info
     
     def _enrich_context_with_itinerary(self, context: AgentContext):
@@ -370,7 +379,4 @@
             "total_days": len(context.itinerary["days"]),
             "total_cost": context.itinerary["total_cost"],
             "total_activities": sum(len(day["activities"]) for day in context.itinerary["days"])
-        }
-=======
-        return health_info
->>>>>>> 490697e4
+        }
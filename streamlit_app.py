"""
Aplicación Streamlit para el sistema de guía turístico de Cuba.
"""
import streamlit as st
import asyncio
import os
import uuid

# Constantes
UPDATING_DB_MSG = "🔄 Actualizando base de datos..."
DB_UPDATED_MSG = "✅ Base de datos actualizada correctamente!"
KNOWLEDGE_AGENT_NOT_AVAILABLE = "KnowledgeAgent no está disponible"
KNOWLEDGE_AGENT_WRONG_TYPE = "KnowledgeAgent no es del tipo correcto"
DIV_CLASS_SIDE_PANEL = '<div class="side-panel pulse">'
DIV_END = '</div>'

class AgentNotAvailableError(Exception):
    """Excepción lanzada cuando un agente requerido no está disponible."""
    pass
from app.agents.coordinator_agent import CoordinatorAgent
from app.agents.knowledge_agent import KnowledgeAgent
from app.agents.weather_agent import WeatherAgent
from app.agents.location_agent import LocationAgent
from app.agents.llm_agent import LLMAgent
from app.agents.ui_agent import UIAgent
from app.agents.user_agent import UserAgent
from app.agents.planner_agent import PlannerAgent
from app.agents.interfaces import AgentType
import logging

# Configuración de logging
logging.basicConfig(level=logging.INFO)
logger = logging.getLogger(__name__)

<<<<<<< HEAD
# Título y descripción
st.title("🏖️ Guía Turístico Virtual de Cuba")
st.markdown("""
<div style="font-size: 1.05rem; margin-bottom: 30px; color: var(--text-secondary);">
Explora la riqueza cultural y natural de Cuba con nuestro asistente inteligente. 
Descubre <span style="color: var(--primary-color); font-weight: 500;">museos, excursiones</span> y 
<span style="color: var(--primary-color); font-weight: 500;">lugares de interés</span> con información en tiempo real.
=======
# Configuración de la página
st.set_page_config(
    page_title="Guía Turístico Cuba",
    page_icon="🏖️",
    layout="wide",
    initial_sidebar_state="collapsed"
)

# Estilos CSS personalizados
st.markdown("""
<style>
/* Estilo general */
body {
    font-family: 'Segoe UI', Tahoma, Geneva, Verdana, sans-serif;
    color: #333;
    background-color: #f8f9fa;
}

/* Contenedor principal */
.main {
    max-width: 1400px;
    margin: 0 auto;
    padding: 0 20px;
}

/* Barra de opciones */
.options-bar {
    display: flex;
    gap: 15px;
    margin: 20px 0;
    padding: 12px 15px;
    border-radius: 16px;
    box-shadow: 0 4px 12px rgba(0,0,0,0.05);
    align-items: center;
    position: sticky;
    top: 10px;
    z-index: 100;
}

.option-toggle {
    display: flex;
    align-items: center;
    gap: 8px;
    padding: 8px 16px;
    border-radius: 24px;
    background: #f1f3f5;
    cursor: pointer;
    transition: all 0.3s ease;
    user-select: none;
    border: 1px solid transparent;
}

.option-toggle:hover {
    background: #e9ecef;
    transform: translateY(-2px);
}

.option-toggle.active {
    background: #e6f4ff;
    border-color: #1a73e8;
    color: #1a73e8;
    box-shadow: 0 2px 8px rgba(26, 115, 232, 0.2);
}

.option-toggle.active .toggle-icon {
    color: #1a73e8;
}

.toggle-icon {
    font-size: 1.2rem;
    transition: color 0.3s ease;
}

/* Área de chat */
.chat-container {
    border-radius: 16px;
    box-shadow: 0 4px 20px rgba(0,0,0,0.08);
    padding: 24px;
    margin-bottom: 20px;
    min-height: 500px;
    display: flex;
    flex-direction: column;
}

.chat-bubble {
    max-width: 85%;
    padding: 16px 20px;
    border-radius: 20px;
    margin-bottom: 15px;
    position: relative;
    animation: fadeIn 0.3s ease;
}

.user-bubble {
    background: #e6f4ff;
    border-bottom-right-radius: 4px;
    align-self: flex-end;
}

.assistant-bubble {
    background: #f8f9fa;
    border-bottom-left-radius: 4px;
    align-self: flex-start;
    border: 1px solid #eee;
}

.confidence-bar {
    height: 6px;
    border-radius: 3px;
    margin-top: 8px;
    background: linear-gradient(90deg, #4CAF50 0%, #FFC107 50%, #F44336 100%);
}

@keyframes fadeIn {
    from { opacity: 0; transform: translateY(10px); }
    to { opacity: 1; transform: translateY(0); }
}

/* Panel lateral */
.side-panel {
    border-radius: 16px;
    box-shadow: 0 4px 20px rgba(0,0,0,0.08);
    padding: 20px;
    height: fit-content;
}

.section-title {
    font-size: 1.1rem;
    font-weight: 600;
    color: #1a73e8;
    margin-bottom: 15px;
    display: flex;
    align-items: center;
    gap: 8px;
    padding-bottom: 10px;
    border-bottom: 1px solid #eee;
}

/* Campo de entrada */
.stChatFloatingInputContainer {
    border-radius: 24px !important;
    box-shadow: 0 5px 20px rgba(0,0,0,0.1) !important;
    border: none !important;
    padding: 8px !important;
}

/* Animaciones */
@keyframes pulse {
    0% { transform: scale(1); }
    50% { transform: scale(1.03); }
    100% { transform: scale(1); }
}

.pulse {
    animation: pulse 1.5s infinite;
}

/* Progress bar personalizada */
.stProgress > div > div > div {
    background-color: #1a73e8 !important;
    border-radius: 4px !important;
}

</style>
""", unsafe_allow_html=True)

# Título y descripción
st.title("🏖️ Guía Turístico Virtual de Cuba")
st.markdown("""
<div style="font-size: 1.1rem; margin-bottom: 30px;">
Explora la riqueza cultural y natural de Cuba con nuestro asistente inteligente. 
Descubre <span style="color: #1a73e8; font-weight: 500;">museos, excursiones</span> y 
<span style="color: #1a73e8; font-weight: 500;">lugares de interés</span> con información en tiempo real.
>>>>>>> 490697e4
</div>
""", unsafe_allow_html=True)

# Inicializar el sistema multiagente
@st.cache_resource
def get_coordinator():
    """Inicializa y configura el sistema multiagente."""
<<<<<<< HEAD
    try:
        data_dir = os.path.join(os.path.dirname(__file__), "data")
        logger.info(f"Initializing coordinator with data_dir: {data_dir}")
        coordinator = CoordinatorAgent(data_dir)
        
        # Registrar agentes
        logger.info("Creating agents...")
        knowledge_agent = KnowledgeAgent(data_dir)
        weather_agent = WeatherAgent()
        location_agent = LocationAgent()
        llm_agent = LLMAgent()
        ui_agent = UIAgent()
        planner_agent = PlannerAgent()
        user_agent = UserAgent(data_dir)
        
        logger.info("Registering agents with coordinator...")
        coordinator.register_agent(knowledge_agent)
        coordinator.register_agent(weather_agent)
        coordinator.register_agent(location_agent)
        coordinator.register_agent(llm_agent)
        coordinator.register_agent(ui_agent)
        coordinator.register_agent(planner_agent)
        coordinator.register_agent(user_agent)
        
        # Verificar registro de agentes
        agent_status = coordinator.get_agent_status()
        logger.info(f"Agent registration status: {agent_status}")
        
        # Inicializar el sistema de forma asíncrona
        logger.info("Initializing agents asynchronously...")
        async def initialize_agents():
            await coordinator.initialize()
            # Verificar que el KnowledgeAgent está disponible
            if not coordinator.get_agent(AgentType.KNOWLEDGE):
                raise AgentNotAvailableError(KNOWLEDGE_AGENT_NOT_AVAILABLE)
            logger.info("All agents initialized successfully")
            
        try:
            # Intentar obtener el bucle de eventos actual
            loop = asyncio.get_event_loop()
        except RuntimeError:
            # Crear un nuevo bucle si no existe uno
            loop = asyncio.new_event_loop()
            asyncio.set_event_loop(loop)
            
        # Ejecutar la inicialización
        try:
            loop.run_until_complete(initialize_agents())
        except Exception as e:
            logger.error(f"Error during async initialization: {str(e)}", exc_info=True)
            raise
            
        return coordinator
        
    except Exception as e:
        logger.error(f"Error initializing coordinator: {str(e)}", exc_info=True)
        raise
=======
    data_dir = os.path.join(os.path.dirname(__file__), "data")
    coordinator = CoordinatorAgent(data_dir)
    
    # Registrar agentes
    coordinator.register_agent(KnowledgeAgent(data_dir))
    coordinator.register_agent(WeatherAgent())
    coordinator.register_agent(LocationAgent())
    coordinator.register_agent(LLMAgent())
    coordinator.register_agent(UIAgent())
    
    return coordinator
>>>>>>> 490697e4

coordinator = get_coordinator()

# Inicializar estado de la sesión
if "messages" not in st.session_state:
    st.session_state.messages = []
<<<<<<< HEAD
if "user_id" not in st.session_state:
    st.session_state.user_id = str(uuid.uuid4())  # ✅ NUEVO: ID único por sesión
    logger.info(f"Generated new user_id: {st.session_state.user_id}")
=======
>>>>>>> 490697e4
if "show_map" not in st.session_state:
    st.session_state.show_map = True
if "show_weather" not in st.session_state:
    st.session_state.show_weather = True
<<<<<<< HEAD
if "show_planner" not in st.session_state:
    st.session_state.show_planner = True
if "updating_db" not in st.session_state:
    st.session_state.updating_db = False

def show_user_info():
    """Muestra información del usuario en la barra lateral"""
    if len(st.session_state.messages) > 0:
        # Buscar el nombre del usuario en los mensajes
        user_name = None
        for msg in st.session_state.messages:
            if msg.get("role") == "user":
                content = msg.get("content", "").lower()
                if "me llamo" in content:
                    # Extraer nombre simple
                    words = content.split()
                    try:
                        llamo_index = words.index("llamo")
                        if llamo_index + 1 < len(words):
                            user_name = words[llamo_index + 1].title()
                            break
                    except:
                        pass
        
        if user_name:
            st.sidebar.success(f"👤 Usuario: {user_name}")
            st.sidebar.caption(f"ID de sesión: {st.session_state.user_id[:8]}...")


# Función para manejar el cambio de estado de los toggles
def toggle_component(component):
    st.session_state[f"show_{component}"] = not st.session_state[f"show_{component}"]
    st.rerun()

# Barra de opciones estilo ChatGPT
with st.container():
    map_active = "active" if st.session_state.show_map else ""
    weather_active = "active" if st.session_state.show_weather else ""
    planner_active = "active" if st.session_state.show_planner else ""
    update_active = "active" if st.session_state.updating_db else ""
    
    # Usamos columnas para organizar los botones
    col1, col2, col3, col4 = st.columns(4)
    with col1:
        if st.button(
            "🗺️ Mapa",
            key="map_toggle",
            use_container_width=True,
            type="primary" if st.session_state.show_map else "secondary"
        ):
            toggle_component("map")
    with col2:
        if st.button(
            "🌤️ Clima",
            key="weather_toggle",
            use_container_width=True,
            type="primary" if st.session_state.show_weather else "secondary"
        ):
            toggle_component("weather")
    with col3:
        if st.button(
            "📅 Planificador",
            key="planner_toggle",
            use_container_width=True,
            type="primary" if st.session_state.show_planner else "secondary"
        ):
            toggle_component("planner")
    with col4:
        update_clicked = st.button(
            "🔄 Actualizar BD",
            key="update_toggle",
            use_container_width=True,
            type="primary" if st.session_state.updating_db else "secondary"
        )

# Lógica de actualización de BD en el flujo principal
if update_clicked:
    st.session_state.updating_db = True
    # Forzar re-renderizado inmediato para mostrar spinner
    st.rerun()

if st.session_state.updating_db:
    try:
        with st.spinner(UPDATING_DB_MSG):
            logger.info(UPDATING_DB_MSG)
            
            # Obtener el agente de conocimiento usando el método apropiado
            knowledge_agent = coordinator.get_agent(AgentType.KNOWLEDGE)
            if not knowledge_agent:
                logger.error(KNOWLEDGE_AGENT_NOT_AVAILABLE)
                agent_status = coordinator.get_agent_status()
                logger.error(f"Estado actual de los agentes: {agent_status}")
                raise AgentNotAvailableError(KNOWLEDGE_AGENT_NOT_AVAILABLE)
            
            # Verificar que knowledge_agent es la instancia correcta
            if not isinstance(knowledge_agent, KnowledgeAgent):
                logger.error(f"Tipo de agente incorrecto: {type(knowledge_agent)}")
                raise AgentNotAvailableError(KNOWLEDGE_AGENT_WRONG_TYPE)
            
            try:
                # Usar el bucle de eventos existente
                loop = asyncio.get_event_loop()
            except RuntimeError:
                # Si no hay bucle de eventos, crear uno nuevo
                loop = asyncio.new_event_loop()
                asyncio.set_event_loop(loop)
                
            # Ejecutar refresh_knowledge
            try:
                loop.run_until_complete(knowledge_agent.refresh_knowledge())
                st.success(DB_UPDATED_MSG)
                logger.info(DB_UPDATED_MSG)
            except Exception as e:
                logger.error(f"Error en refresh_knowledge: {str(e)}", exc_info=True)
                raise

    except AgentNotAvailableError as e:
        error_msg = f"❌ Error: {str(e)}"
        st.error(error_msg)
        logger.error(error_msg)
    except Exception as e:
        error_msg = f"❌ Error actualizando la base de datos: {str(e)}"
        st.error(error_msg)
        logger.error(error_msg, exc_info=True)
    finally:
        st.session_state.updating_db = False
        # Forzar un re-renderizado para actualizar la interfaz
        st.rerun()

=======

# Función para manejar el cambio de estado de los toggles
def toggle_component(component):
    st.session_state[component] = not st.session_state[component]
    st.rerun()

# Barra de opciones con estilo moderno
st.markdown("""
<div class="options-bar">
    <div class="option-toggle" onclick="toggleOption('map')">
        <span class="toggle-icon">🗺️</span>
        <span>Mapa</span>
    </div>
    <div class="option-toggle" onclick="toggleOption('weather')">
        <span class="toggle-icon">🌤️</span>
        <span>Clima</span>
    </div>
</div>
""", unsafe_allow_html=True)

# JavaScript para manejar los toggles
st.markdown("""
<script>
function toggleOption(option) {
    // Envía un mensaje a Streamlit para cambiar el estado
    window.parent.postMessage({
        streamlit: {
            type: 'toggleOption',
            option: option
        }
    }, '*');
}

// Manejar mensajes desde Streamlit
window.addEventListener('message', (event) => {
    const message = event.data;
    if (message.streamlit && message.streamlit.type === 'updateToggles') {
        updateToggleStyles();
    }
});

function updateToggleStyles() {
    const mapActive = %s;
    const weatherActive = %s;
    
    const mapToggle = document.querySelector('.option-toggle:nth-child(1)');
    const weatherToggle = document.querySelector('.option-toggle:nth-child(2)');
    
    if (mapActive) {
        mapToggle.classList.add('active');
    } else {
        mapToggle.classList.remove('active');
    }
    
    if (weatherActive) {
        weatherToggle.classList.add('active');
    } else {
        weatherToggle.classList.remove('active');
    }
}

// Inicializar estilos al cargar
document.addEventListener('DOMContentLoaded', updateToggleStyles);
</script>
""" % (str(st.session_state.show_map).lower(), 
       str(st.session_state.show_weather).lower()), unsafe_allow_html=True)

# Manejar eventos de JavaScript
if st.session_state.get('js_event'):
    event = st.session_state.js_event
    if event.get('type') == 'toggleOption':
        toggle_component(event['option'])
    st.session_state.js_event = None
>>>>>>> 490697e4

# Interface principal con dos columnas
col1, col2 = st.columns([2, 1], gap="large")

# Área principal de mensajes (col1)
with col1:
<<<<<<< HEAD
    with st.container():
        st.markdown('<div class="chat-container">', unsafe_allow_html=True)
        
        # Mostrar mensajes anteriores con nuevo diseño
        for message in st.session_state.messages:
            bubble_class = "user-bubble" if message["role"] == "user" else "assistant-bubble"
            bubble_icon = "👤" if message["role"] == "user" else "🤖"
            user_label = "Tú" if message["role"] == "user" else "Asistente"
            
            # Formateamos sin f-string compleja
            bubble_html = f"""
            <div class="chat-bubble {bubble_class}">
                <div style="display: flex; align-items: center; gap: 8px; margin-bottom: 5px;">
                    <span style="font-size: 1.2rem;">{bubble_icon}</span>
                    <strong>{user_label}</strong>
                </div>
                {message["content"]}
            </div>
            """
            st.markdown(bubble_html, unsafe_allow_html=True)
=======
    st.markdown('<div class="chat-container">', unsafe_allow_html=True)
    
    # Mostrar mensajes anteriores con nuevo diseño
    for message in st.session_state.messages:
        bubble_class = "user-bubble" if message["role"] == "user" else "assistant-bubble"
        
        with st.container():
            st.markdown(f"""
            <div class="chat-bubble {bubble_class}">
                {message["content"]}
            </div>
            """, unsafe_allow_html=True)
>>>>>>> 490697e4
            
            # Mostrar nivel de confianza              
            if "confidence" in message:
                confidence = float(message["confidence"])
                st.progress(confidence, text=f"Confianza: {confidence:.0%}")
            
            # Mostrar fuentes si existen
            if "sources" in message and message["sources"]:
                with st.expander("📚 Fuentes de información", expanded=False):
                    st.caption(", ".join(message["sources"]))
<<<<<<< HEAD
        
        st.markdown('</div>', unsafe_allow_html=True)

# Panel lateral (col2)
with col2:
    show_user_info()

    if st.session_state.messages:                 
        last_message = st.session_state.messages[-1]
=======
    
    st.markdown('</div>', unsafe_allow_html=True)

# Panel lateral (col2)
with col2:
    if st.session_state.messages:                 
        last_message = st.session_state.messages[-1]
        logger.info(f"weather_html: {last_message['weather_html']}")
>>>>>>> 490697e4
        
        # Sección de clima
        if st.session_state.show_weather and "weather_html" in last_message and last_message["weather_html"]:
            try:
                with st.container():
                    st.markdown('<div class="side-panel pulse">', unsafe_allow_html=True)
                    st.markdown('<div class="section-title">🌤️ CONDICIONES CLIMÁTICAS</div>', unsafe_allow_html=True)
                    st.components.v1.html(
                        last_message["weather_html"],
                        height=280,
                        scrolling=False
                    )
                    st.markdown('</div>', unsafe_allow_html=True)
            except Exception as e:
                logger.error(f"Error en componente del clima: {str(e)}")
        
<<<<<<< HEAD
        # Sección del planificador
        if st.session_state.show_planner and "itinerary" in last_message and last_message["itinerary"]:
            try:
                with st.container():
                    st.markdown('<div class="side-panel pulse">', unsafe_allow_html=True)
                    st.markdown('<div class="section-title">📅 ITINERARIO SUGERIDO</div>', unsafe_allow_html=True)
                    
                    # Mostrar el itinerario
                    itinerary = last_message["itinerary"]
                    for day in itinerary:
                        with st.expander(f"Día {day['day']}", expanded=True):
                            for activity in day['activities']:
                                activity_html = f"""
                                <div style="margin-bottom: 12px; padding: 10px; border-left: 3px solid var(--primary-color); background: rgba(var(--primary-color-rgb), 0.05);">
                                    <div style="font-weight: 600; color: var(--primary-color);">
                                        {activity['time']} - {activity['name']}
                                    </div>
                                    <div style="font-size: 0.9rem; margin-top: 4px;">
                                        {activity['description']}
                                    </div>
                                    {f'<div style="font-size: 0.8rem; color: var(--text-secondary); margin-top: 4px;">🏛️ {activity["location"]}</div>' if "location" in activity else ""}
                                </div>
                                """
                                st.markdown(activity_html, unsafe_allow_html=True)
                    st.markdown('</div>', unsafe_allow_html=True)
            except Exception as e:
                logger.error(f"Error en componente del planificador: {str(e)}")
        
=======
>>>>>>> 490697e4
        # Sección de mapa
        if st.session_state.show_map and "locations" in last_message and last_message.get("map_html"):
            try:
                with st.container():
                    st.markdown('<div class="side-panel pulse">', unsafe_allow_html=True)
                    st.markdown('<div class="section-title">🗺️ MAPA INTERACTIVO</div>', unsafe_allow_html=True)
                    st.components.v1.html(
                        last_message["map_html"],
                        height=400,
                        scrolling=False
                    )
                    
                    # Lista de ubicaciones
                    if last_message["locations"]:
                        with st.expander("📍 Lugares mencionados", expanded=True):
                            for loc in last_message["locations"]:
<<<<<<< HEAD
                                loc_html = f"""
                                <div style="margin-bottom: 12px; padding-bottom: 12px; border-bottom: 1px solid #f0f0f0;">
                                    <div style="font-weight: 600; font-size: 1.05rem; color: var(--primary-color);">
                                        {loc['name']}
                                    </div>
                                    <div style="font-size: 0.9rem; color: var(--text-secondary); margin-top: 4px;">
                                        {loc.get('description', 'Lugar de interés turístico')}
                                    </div>
                                </div>
                                """
                                st.markdown(loc_html, unsafe_allow_html=True)
=======
                                st.markdown(
                                    f"""
                                    <div style="margin-bottom: 12px; padding-bottom: 12px; border-bottom: 1px solid #f0f0f0;">
                                        <div style="font-weight: 600; font-size: 1.05rem;">{loc['name']}</div>
                                        <div style="font-size: 0.9rem; color: #666; margin-top: 4px;">
                                            {loc.get('description', 'Lugar de interés turístico')}
                                        </div>
                                    </div>
                                    """,
                                    unsafe_allow_html=True
                                )
>>>>>>> 490697e4
                    st.markdown('</div>', unsafe_allow_html=True)
            except Exception as e:
                logger.error(f"Error en componente del mapa: {str(e)}")

# Campo de entrada
if prompt := st.chat_input("¿Qué te gustaría saber sobre Cuba?"):
    try:
        # Añadir mensaje del usuario con nuevo diseño
        user_message = {"role": "user", "content": prompt}
        st.session_state.messages.append(user_message)
        
        # Generar respuesta
        with st.spinner("🔍 Buscando información..."):
            # Procesar consulta con el sistema multiagente
            context = asyncio.run(coordinator.get_response(prompt))
<<<<<<< HEAD

            context.metadata["user_id"] = st.session_state.user_id
=======
>>>>>>> 490697e4
            
            # Preparar respuesta para el chat
            response_data = {
                "role": "assistant",
                "content": context.response or "Lo siento, no pude procesar tu consulta.",
                "confidence": context.confidence,
                "sources": context.sources
            }
            
            # Añadir elementos visuales si están disponibles y activados
            if context.locations and st.session_state.show_map:
                response_data["locations"] = context.locations
                response_data["map_html"] = context.metadata.get("map_html")
                
            if context.weather_info and st.session_state.show_weather:
                response_data["weather_html"] = context.metadata.get("weather_html")

<<<<<<< HEAD
            # Añadir información del planificador si está disponible
            if hasattr(context, 'itinerary') and context.itinerary and st.session_state.show_planner:
                logger.info("Itinerario encontrado en la respuesta")
                if isinstance(context.itinerary, (list, dict)):
                    response_data["itinerary"] = context.itinerary
                    logger.info(f"Itinerario agregado a la respuesta: {context.itinerary}")
                else:
                    logger.warning(f"Formato de itinerario no válido: {type(context.itinerary)}")
            
            # Actualizar estado y forzar re-renderizado
=======
            # Actualizar estado
>>>>>>> 490697e4
            st.session_state.messages.append(response_data)
            st.rerun()
                
    except Exception as e:
        st.error(f"❌ Error procesando tu consulta: {str(e)}")
        logger.error(f"Error en el procesamiento de la consulta: {str(e)}", exc_info=True)

<<<<<<< HEAD
# JavaScript para manejar eventos
st.markdown("""
<script>
// Escuchar eventos de toggle
window.addEventListener("message", (event) => {
    if (event.data.streamlit && event.data.streamlit.type === 'toggle') {
        // Enviar evento a Python
        window.parent.postMessage({
            streamlit: {
                type: 'jsEvent',
                event: 'toggle',
                component: event.data.streamlit.component
=======
# JavaScript adicional para manejar eventos
st.markdown("""
<script>
// Escuchar eventos de toggle desde el frontend
window.addEventListener('message', (event) => {
    const message = event.data;
    if (message.streamlit && message.streamlit.type === 'toggleOption') {
        window.parent.postMessage({
            streamlit: {
                type: 'jsEvent',
                data: {
                    type: 'toggleOption',
                    option: message.streamlit.option
                }
>>>>>>> 490697e4
            }
        }, '*');
    }
});
</script>
<<<<<<< HEAD
""", unsafe_allow_html=True)

# Manejar eventos desde JavaScript
if st.session_state.get('js_event'):
    event = st.session_state.js_event
    if event.get('type') == 'toggle':
        st.session_state.js_event = {
            'type': 'toggle',
            'component': event.get('component')
        }
        st.rerun()

class AgentNotAvailableError(Exception):
    """Excepción lanzada cuando un agente requerido no está disponible."""
    pass
=======
""", unsafe_allow_html=True)
>>>>>>> 490697e4
<|MERGE_RESOLUTION|>--- conflicted
+++ resolved
@@ -32,15 +32,6 @@
 logging.basicConfig(level=logging.INFO)
 logger = logging.getLogger(__name__)
 
-<<<<<<< HEAD
-# Título y descripción
-st.title("🏖️ Guía Turístico Virtual de Cuba")
-st.markdown("""
-<div style="font-size: 1.05rem; margin-bottom: 30px; color: var(--text-secondary);">
-Explora la riqueza cultural y natural de Cuba con nuestro asistente inteligente. 
-Descubre <span style="color: var(--primary-color); font-weight: 500;">museos, excursiones</span> y 
-<span style="color: var(--primary-color); font-weight: 500;">lugares de interés</span> con información en tiempo real.
-=======
 # Configuración de la página
 st.set_page_config(
     page_title="Guía Turístico Cuba",
@@ -210,11 +201,10 @@
 # Título y descripción
 st.title("🏖️ Guía Turístico Virtual de Cuba")
 st.markdown("""
-<div style="font-size: 1.1rem; margin-bottom: 30px;">
+<div style="font-size: 1.05rem; margin-bottom: 30px; color: var(--text-secondary);">
 Explora la riqueza cultural y natural de Cuba con nuestro asistente inteligente. 
-Descubre <span style="color: #1a73e8; font-weight: 500;">museos, excursiones</span> y 
-<span style="color: #1a73e8; font-weight: 500;">lugares de interés</span> con información en tiempo real.
->>>>>>> 490697e4
+Descubre <span style="color: var(--primary-color); font-weight: 500;">museos, excursiones</span> y 
+<span style="color: var(--primary-color); font-weight: 500;">lugares de interés</span> con información en tiempo real.
 </div>
 """, unsafe_allow_html=True)
 
@@ -222,7 +212,6 @@
 @st.cache_resource
 def get_coordinator():
     """Inicializa y configura el sistema multiagente."""
-<<<<<<< HEAD
     try:
         data_dir = os.path.join(os.path.dirname(__file__), "data")
         logger.info(f"Initializing coordinator with data_dir: {data_dir}")
@@ -280,36 +269,19 @@
     except Exception as e:
         logger.error(f"Error initializing coordinator: {str(e)}", exc_info=True)
         raise
-=======
-    data_dir = os.path.join(os.path.dirname(__file__), "data")
-    coordinator = CoordinatorAgent(data_dir)
-    
-    # Registrar agentes
-    coordinator.register_agent(KnowledgeAgent(data_dir))
-    coordinator.register_agent(WeatherAgent())
-    coordinator.register_agent(LocationAgent())
-    coordinator.register_agent(LLMAgent())
-    coordinator.register_agent(UIAgent())
-    
-    return coordinator
->>>>>>> 490697e4
 
 coordinator = get_coordinator()
 
 # Inicializar estado de la sesión
 if "messages" not in st.session_state:
     st.session_state.messages = []
-<<<<<<< HEAD
 if "user_id" not in st.session_state:
     st.session_state.user_id = str(uuid.uuid4())  # ✅ NUEVO: ID único por sesión
     logger.info(f"Generated new user_id: {st.session_state.user_id}")
-=======
->>>>>>> 490697e4
 if "show_map" not in st.session_state:
     st.session_state.show_map = True
 if "show_weather" not in st.session_state:
     st.session_state.show_weather = True
-<<<<<<< HEAD
 if "show_planner" not in st.session_state:
     st.session_state.show_planner = True
 if "updating_db" not in st.session_state:
@@ -439,88 +411,13 @@
         # Forzar un re-renderizado para actualizar la interfaz
         st.rerun()
 
-=======
-
-# Función para manejar el cambio de estado de los toggles
-def toggle_component(component):
-    st.session_state[component] = not st.session_state[component]
-    st.rerun()
-
-# Barra de opciones con estilo moderno
-st.markdown("""
-<div class="options-bar">
-    <div class="option-toggle" onclick="toggleOption('map')">
-        <span class="toggle-icon">🗺️</span>
-        <span>Mapa</span>
-    </div>
-    <div class="option-toggle" onclick="toggleOption('weather')">
-        <span class="toggle-icon">🌤️</span>
-        <span>Clima</span>
-    </div>
-</div>
-""", unsafe_allow_html=True)
-
-# JavaScript para manejar los toggles
-st.markdown("""
-<script>
-function toggleOption(option) {
-    // Envía un mensaje a Streamlit para cambiar el estado
-    window.parent.postMessage({
-        streamlit: {
-            type: 'toggleOption',
-            option: option
-        }
-    }, '*');
-}
-
-// Manejar mensajes desde Streamlit
-window.addEventListener('message', (event) => {
-    const message = event.data;
-    if (message.streamlit && message.streamlit.type === 'updateToggles') {
-        updateToggleStyles();
-    }
-});
-
-function updateToggleStyles() {
-    const mapActive = %s;
-    const weatherActive = %s;
-    
-    const mapToggle = document.querySelector('.option-toggle:nth-child(1)');
-    const weatherToggle = document.querySelector('.option-toggle:nth-child(2)');
-    
-    if (mapActive) {
-        mapToggle.classList.add('active');
-    } else {
-        mapToggle.classList.remove('active');
-    }
-    
-    if (weatherActive) {
-        weatherToggle.classList.add('active');
-    } else {
-        weatherToggle.classList.remove('active');
-    }
-}
-
-// Inicializar estilos al cargar
-document.addEventListener('DOMContentLoaded', updateToggleStyles);
-</script>
-""" % (str(st.session_state.show_map).lower(), 
-       str(st.session_state.show_weather).lower()), unsafe_allow_html=True)
-
-# Manejar eventos de JavaScript
-if st.session_state.get('js_event'):
-    event = st.session_state.js_event
-    if event.get('type') == 'toggleOption':
-        toggle_component(event['option'])
-    st.session_state.js_event = None
->>>>>>> 490697e4
 
 # Interface principal con dos columnas
 col1, col2 = st.columns([2, 1], gap="large")
+col1, col2 = st.columns([2, 1], gap="large")
 
 # Área principal de mensajes (col1)
 with col1:
-<<<<<<< HEAD
     with st.container():
         st.markdown('<div class="chat-container">', unsafe_allow_html=True)
         
@@ -541,20 +438,6 @@
             </div>
             """
             st.markdown(bubble_html, unsafe_allow_html=True)
-=======
-    st.markdown('<div class="chat-container">', unsafe_allow_html=True)
-    
-    # Mostrar mensajes anteriores con nuevo diseño
-    for message in st.session_state.messages:
-        bubble_class = "user-bubble" if message["role"] == "user" else "assistant-bubble"
-        
-        with st.container():
-            st.markdown(f"""
-            <div class="chat-bubble {bubble_class}">
-                {message["content"]}
-            </div>
-            """, unsafe_allow_html=True)
->>>>>>> 490697e4
             
             # Mostrar nivel de confianza              
             if "confidence" in message:
@@ -565,7 +448,6 @@
             if "sources" in message and message["sources"]:
                 with st.expander("📚 Fuentes de información", expanded=False):
                     st.caption(", ".join(message["sources"]))
-<<<<<<< HEAD
         
         st.markdown('</div>', unsafe_allow_html=True)
 
@@ -575,16 +457,6 @@
 
     if st.session_state.messages:                 
         last_message = st.session_state.messages[-1]
-=======
-    
-    st.markdown('</div>', unsafe_allow_html=True)
-
-# Panel lateral (col2)
-with col2:
-    if st.session_state.messages:                 
-        last_message = st.session_state.messages[-1]
-        logger.info(f"weather_html: {last_message['weather_html']}")
->>>>>>> 490697e4
         
         # Sección de clima
         if st.session_state.show_weather and "weather_html" in last_message and last_message["weather_html"]:
@@ -601,7 +473,6 @@
             except Exception as e:
                 logger.error(f"Error en componente del clima: {str(e)}")
         
-<<<<<<< HEAD
         # Sección del planificador
         if st.session_state.show_planner and "itinerary" in last_message and last_message["itinerary"]:
             try:
@@ -630,8 +501,6 @@
             except Exception as e:
                 logger.error(f"Error en componente del planificador: {str(e)}")
         
-=======
->>>>>>> 490697e4
         # Sección de mapa
         if st.session_state.show_map and "locations" in last_message and last_message.get("map_html"):
             try:
@@ -648,7 +517,6 @@
                     if last_message["locations"]:
                         with st.expander("📍 Lugares mencionados", expanded=True):
                             for loc in last_message["locations"]:
-<<<<<<< HEAD
                                 loc_html = f"""
                                 <div style="margin-bottom: 12px; padding-bottom: 12px; border-bottom: 1px solid #f0f0f0;">
                                     <div style="font-weight: 600; font-size: 1.05rem; color: var(--primary-color);">
@@ -660,19 +528,6 @@
                                 </div>
                                 """
                                 st.markdown(loc_html, unsafe_allow_html=True)
-=======
-                                st.markdown(
-                                    f"""
-                                    <div style="margin-bottom: 12px; padding-bottom: 12px; border-bottom: 1px solid #f0f0f0;">
-                                        <div style="font-weight: 600; font-size: 1.05rem;">{loc['name']}</div>
-                                        <div style="font-size: 0.9rem; color: #666; margin-top: 4px;">
-                                            {loc.get('description', 'Lugar de interés turístico')}
-                                        </div>
-                                    </div>
-                                    """,
-                                    unsafe_allow_html=True
-                                )
->>>>>>> 490697e4
                     st.markdown('</div>', unsafe_allow_html=True)
             except Exception as e:
                 logger.error(f"Error en componente del mapa: {str(e)}")
@@ -688,11 +543,8 @@
         with st.spinner("🔍 Buscando información..."):
             # Procesar consulta con el sistema multiagente
             context = asyncio.run(coordinator.get_response(prompt))
-<<<<<<< HEAD
 
             context.metadata["user_id"] = st.session_state.user_id
-=======
->>>>>>> 490697e4
             
             # Preparar respuesta para el chat
             response_data = {
@@ -710,7 +562,6 @@
             if context.weather_info and st.session_state.show_weather:
                 response_data["weather_html"] = context.metadata.get("weather_html")
 
-<<<<<<< HEAD
             # Añadir información del planificador si está disponible
             if hasattr(context, 'itinerary') and context.itinerary and st.session_state.show_planner:
                 logger.info("Itinerario encontrado en la respuesta")
@@ -721,9 +572,6 @@
                     logger.warning(f"Formato de itinerario no válido: {type(context.itinerary)}")
             
             # Actualizar estado y forzar re-renderizado
-=======
-            # Actualizar estado
->>>>>>> 490697e4
             st.session_state.messages.append(response_data)
             st.rerun()
                 
@@ -731,7 +579,6 @@
         st.error(f"❌ Error procesando tu consulta: {str(e)}")
         logger.error(f"Error en el procesamiento de la consulta: {str(e)}", exc_info=True)
 
-<<<<<<< HEAD
 # JavaScript para manejar eventos
 st.markdown("""
 <script>
@@ -744,28 +591,11 @@
                 type: 'jsEvent',
                 event: 'toggle',
                 component: event.data.streamlit.component
-=======
-# JavaScript adicional para manejar eventos
-st.markdown("""
-<script>
-// Escuchar eventos de toggle desde el frontend
-window.addEventListener('message', (event) => {
-    const message = event.data;
-    if (message.streamlit && message.streamlit.type === 'toggleOption') {
-        window.parent.postMessage({
-            streamlit: {
-                type: 'jsEvent',
-                data: {
-                    type: 'toggleOption',
-                    option: message.streamlit.option
-                }
->>>>>>> 490697e4
             }
         }, '*');
     }
 });
 </script>
-<<<<<<< HEAD
 """, unsafe_allow_html=True)
 
 # Manejar eventos desde JavaScript
@@ -780,7 +610,4 @@
 
 class AgentNotAvailableError(Exception):
     """Excepción lanzada cuando un agente requerido no está disponible."""
-    pass
-=======
-""", unsafe_allow_html=True)
->>>>>>> 490697e4
+    pass